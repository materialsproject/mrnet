from typing import Tuple, Optional, Union, List
import math
import numpy as np
import pickle
import os

from pymatgen.core.structure import Molecule
from pymatgen.analysis.graphs import MoleculeGraph
from pymatgen.analysis.local_env import OpenBabelNN
from pymatgen.analysis.fragmenter import metal_edge_extender

from mrnet.network.reaction_network import ReactionNetwork
from mrnet.network.reaction_generation import ReactionGenerator
from mrnet.core.mol_entry import MoleculeEntry
from mrnet.utils.constants import ROOM_TEMP, PLANCK, KB


def find_mol_entry_from_xyz_and_charge(mol_entries, xyz_file_path, charge):
    """
    given a file 'molecule.xyz', find the mol_entry corresponding to the
    molecule graph with given charge
    """
    target_mol_graph = MoleculeGraph.with_local_env_strategy(
        Molecule.from_file(xyz_file_path), OpenBabelNN()
    )

    # correction to the molecule graph
    target_mol_graph = metal_edge_extender(target_mol_graph)

    match = False
    index = -1
    while not match:
        index += 1
        mol_entry = mol_entries[index]
        species_mol_graph = mol_entry.mol_graph

        if mol_entry.charge == charge:
            match = target_mol_graph.isomorphic_to(species_mol_graph)

    if match:
        return mol_entry
    else:
        return None


class SerializedReactionNetwork:
    """
    An object designed to store data from a ReactionNetwork suitable for use with
    the C RNMC code.
    """

    def __init__(
        self,
        reaction_network: Union[ReactionNetwork, ReactionGenerator],
        logging: bool = False,
        temperature=ROOM_TEMP,
        constant_barrier=None,
        use_thermo_cost=True,
    ):

        if isinstance(reaction_network, ReactionGenerator):
            reactions = reaction_network
            entries_list = reaction_network.rn.entries_list

        else:
            reactions = reaction_network.reactions
            entries_list = reaction_network.entries_list

        self.logging = logging
        self.temperature = temperature
        self.constant_barrier = constant_barrier

        self.__extract_index_mappings(reactions, use_thermo_cost=use_thermo_cost)
        if logging:
            print("extracted index mappings")

        self.__extract_species_data(entries_list)
        if logging:
            print("extracted species data")

        if logging:
            print("set initial state")

        if logging:
            print("finished building serialization data")

    def internal_to_mrnet_index(self, internal_index):
        mol_entry = self.species_data[internal_index]
        return mol_entry.parameters["ind"]

    # if you are going to use this function heavily, probably best to
    # precompute a lookup dict here rather than looping through each time
    def mrnet_to_internal_index(self, mrnet_index):
        for internal_index, mol_entry in self.species_data.items():
            if mol_entry.parameters["ind"] == mrnet_index:
                return internal_index

    def mol_entry_to_internal_index(self, mol_entry):
        return self.species_to_index[mol_entry.entry_id]

    def __extract_index_mappings(self, reactions, use_thermo_cost=True):
        """
        assign each species an index and construct
        forward and backward mappings between indicies and species.

        assign each reaction an index and construct
        a mapping from reaction indices to reaction data
        """
        species_to_index = {}
        index_to_reaction = []
        index = 0
        reaction_count = 0

        for reaction in reactions:
            reaction_count += 1
            entry_ids = {e.entry_id for e in reaction.reactants + reaction.products}
            for entry_id in entry_ids:
                species = entry_id
                if species not in species_to_index:
                    species_to_index[species] = index
                    index = index + 1

            reactant_indices = [
                species_to_index[reactant] for reactant in reaction.reactant_ids
            ]
            product_indices = [
                species_to_index[product] for product in reaction.product_ids
            ]

            forward_free_energy = reaction.free_energy_A
            backward_free_energy = reaction.free_energy_B

            forward_rate = reaction.k_A
            backward_rate = reaction.k_B

            index_to_reaction.append(
                {
                    "reactants": reactant_indices,
                    "products": product_indices,
                    "free_energy": forward_free_energy,
                    "rate_constant": forward_rate,
                }
            )
            index_to_reaction.append(
                {
                    "reactants": product_indices,
                    "products": reactant_indices,
                    "free_energy": backward_free_energy,
                    "rate_constant": backward_rate,
                }
            )

        if use_thermo_cost:
            for reaction in index_to_reaction:

<<<<<<< HEAD
                dG = reaction["free_energy"]
                kT = boltzman_constant * self.temperature
                max_rate = kT / planck_constant
=======
            dG = reaction["free_energy"]
            kT = KB * self.temperature
            max_rate = kT / PLANCK
>>>>>>> 43e65ab6

                if self.constant_barrier is None:
                    if dG < 0:
                        rate = max_rate
                    else:
                        rate = max_rate * math.exp(-dG / kT)

                # if all rates are being set using a constant_barrier as in this formula,
                # then the constant barrier will not actually affect the simulation. It
                # becomes important when rates are being manually set.
                else:
                    if dG < 0:
                        rate = max_rate * math.exp(-self.constant_barrier / kT)
                    else:
                        rate = max_rate * math.exp(-(self.constant_barrier + dG) / kT)

                reaction["rate_constant"] = rate

        rev = {i: species for species, i in species_to_index.items()}
        self.number_of_reactions = 2 * reaction_count
        self.number_of_species = index
        self.species_to_index = species_to_index
        self.index_to_species = rev
        self.index_to_reaction = index_to_reaction

    def __extract_species_data(self, entries_list):
        """
        store MoleculeEntry data so it can be recalled later
        """
        species_data = {}
        for entry in entries_list:
            entry_id = entry.entry_id
            if entry_id in self.species_to_index:
                species_data[self.species_to_index[entry_id]] = entry

        self.species_data = species_data

    def serialize(
        self,
        folder: str,
        initial_state_data: List[Tuple[MoleculeEntry, int]],
        factor_zero: float = 1.0,
        factor_two: float = 1.0,
        factor_duplicate: float = 1.0,
    ):

        """
        write the reaction networks to files for ingestion by RNMC
        """

        # these variables are used like folder + number_of_species_postfix
        # postfix is to remind us that they are not total paths
        number_of_species_postfix = "/number_of_species"
        number_of_reactions_postfix = "/number_of_reactions"
        number_of_reactants_postfix = "/number_of_reactants"
        reactants_postfix = "/reactants"
        number_of_products_postfix = "/number_of_products"
        products_postfix = "/products"
        factor_zero_postfix = "/factor_zero"
        factor_two_postfix = "/factor_two"
        factor_duplicate_postfix = "/factor_duplicate"
        rates_postfix = "/rates"
        initial_state_postfix = "/initial_state"

        os.mkdir(folder)

        with open(folder + number_of_species_postfix, "w") as f:
            f.write(str(self.number_of_species) + "\n")

        with open(folder + number_of_reactions_postfix, "w") as f:
            f.write(str(self.number_of_reactions) + "\n")

        with open(folder + number_of_reactants_postfix, "w") as f:
            for reaction in self.index_to_reaction:
                f.write(str(len(reaction["reactants"])) + "\n")

        with open(folder + reactants_postfix, "w") as f:
            for reaction in self.index_to_reaction:
                for index in reaction["reactants"]:
                    f.write(str(index) + " ")
                f.write("\n")

        with open(folder + number_of_products_postfix, "w") as f:
            for reaction in self.index_to_reaction:
                f.write(str(len(reaction["products"])) + "\n")

        with open(folder + products_postfix, "w") as f:
            for reaction in self.index_to_reaction:
                for index in reaction["products"]:
                    f.write(str(index) + " ")
                f.write("\n")

        with open(folder + factor_two_postfix, "w") as f:
            f.write(("%e" % factor_two) + "\n")

        with open(folder + factor_zero_postfix, "w") as f:
            f.write(("%e" % factor_zero) + "\n")

        with open(folder + factor_duplicate_postfix, "w") as f:
            f.write(("%e" % factor_duplicate) + "\n")

        with open(folder + rates_postfix, "w") as f:
            for reaction in self.index_to_reaction:
                f.write(("%e" % reaction["rate_constant"]) + "\n")

        initial_state = np.zeros(self.number_of_species)
        for (mol_entry, count) in initial_state_data:
            index = self.mol_entry_to_internal_index(mol_entry)
            initial_state[index] = count

        with open(folder + initial_state_postfix, "w") as f:
            for i in range(self.number_of_species):
                f.write(str(int(initial_state[i])) + "\n")

        with open(folder + "/rnsd.pickle", "wb") as p:
            pickle.dump(self, p)

        print("finished serializing")


def serialize_simulation_parameters(
    folder: str,
    number_of_threads: int = 4,
    step_cutoff: Optional[int] = 200,
    time_cutoff: Optional[float] = None,
    number_of_simulations: int = 1000,
    base_seed: int = 1000,
):
    """
    write simulation paramaters to a file so that they can be ingested by RNMC

    """

    number_of_seeds_postfix = "/number_of_seeds"
    number_of_threads_postfix = "/number_of_threads"
    seeds_postfix = "/seeds"
    time_cutoff_postfix = "/time_cutoff"
    step_cutoff_postfix = "/step_cutoff"

    os.mkdir(folder)

    if step_cutoff is not None:
        with open(folder + step_cutoff_postfix, "w") as f:
            f.write(("%d" % step_cutoff) + "\n")
    elif time_cutoff is not None:
        with open(folder + time_cutoff_postfix, "w") as f:
            f.write(("%f" % time_cutoff) + "\n")
    else:
        raise ValueError("Either time_cutoff or step_cutoff must be set!")

    with open(folder + number_of_seeds_postfix, "w") as f:
        f.write(str(number_of_simulations) + "\n")

    with open(folder + number_of_threads_postfix, "w") as f:
        f.write(str(number_of_threads) + "\n")

    with open(folder + seeds_postfix, "w") as f:
        for seed in range(base_seed, base_seed + number_of_simulations * 2):
            f.write(str(seed) + "\n")


def run_simulator(network_folder, param_folder, path=None):
    if path is not None:
        os.system(path + " " + network_folder + " " + param_folder)
    else:
        os.system("RNMC " + network_folder + " " + param_folder)<|MERGE_RESOLUTION|>--- conflicted
+++ resolved
@@ -153,15 +153,9 @@
         if use_thermo_cost:
             for reaction in index_to_reaction:
 
-<<<<<<< HEAD
-                dG = reaction["free_energy"]
-                kT = boltzman_constant * self.temperature
-                max_rate = kT / planck_constant
-=======
             dG = reaction["free_energy"]
             kT = KB * self.temperature
             max_rate = kT / PLANCK
->>>>>>> 43e65ab6
 
                 if self.constant_barrier is None:
                     if dG < 0:
